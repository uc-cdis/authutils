--- conflicted
+++ resolved
@@ -77,9 +77,6 @@
 
 
 @pytest.fixture(scope='session')
-<<<<<<< HEAD
-def example_keys_response(rsa_public_key, rsa_public_key_2):
-=======
 def default_kid():
     return 'key-01'
 
@@ -90,65 +87,21 @@
 
 
 @pytest.fixture(scope='session')
-def example_keys_response(default_kid, public_key, different_public_key):
->>>>>>> 62b4e254
+def example_keys_response(default_kid, rsa_public_key, rsa_public_key_2):
     """
     Return an example response JSON returned from the ``/jwt/keys`` endpoint in
     fence.
     """
-<<<<<<< HEAD
-    return {"keys": [["key-01", rsa_public_key], ["key-02", rsa_public_key_2]]}
-
-
-@pytest.fixture(scope='session')
-def encoded_jwt(claims, rsa_private_key):
-=======
     return {
         'keys': [
-            [default_kid, public_key],
-            ['key-02', different_public_key],
+            [default_kid, rsa_public_key],
+            ['key-02', rsa_public_key_2]
         ]
     }
 
 
 @pytest.fixture(scope='session')
-def public_key():
-    """
-    Return a public key for testing.
-    """
-    os.path.dirname(os.path.realpath(__file__))
-    here = os.path.dirname(os.path.realpath(__file__))
-    with open(os.path.join(here, 'test_public_key.pem')) as f:
-        return f.read()
-
-
-@pytest.fixture(scope='session')
-def different_public_key():
-    """
-    Return a public key for testing that doesn't form a correct keypair with
-    ``private_key``.
-    """
-    os.path.dirname(os.path.realpath(__file__))
-    here = os.path.dirname(os.path.realpath(__file__))
-    with open(os.path.join(here, 'test_public_key_2.pem')) as f:
-        return f.read()
-
-
-@pytest.fixture(scope='session')
-def private_key():
-    """
-    Return a private key for testing. (Use only a private key that is
-    specifically set aside for testing, and never actually used for auth.)
-    """
-    os.path.dirname(os.path.realpath(__file__))
-    here = os.path.dirname(os.path.realpath(__file__))
-    with open(os.path.join(here, 'test_private_key.pem')) as f:
-        return f.read()
-
-
-@pytest.fixture(scope='session')
-def encoded_jwt(claims, token_headers, private_key):
->>>>>>> 62b4e254
+def encoded_jwt(claims, token_headers, rsa_private_key):
     """
     Return an example JWT containing the claims and encoded with the private
     key.
@@ -160,16 +113,13 @@
     Return:
         str: JWT containing claims encoded with private key
     """
-<<<<<<< HEAD
-    return jwt.encode(claims, key=rsa_private_key, algorithm='RS256')
-=======
     return jwt.encode(
-        claims, headers=token_headers, key=private_key, algorithm='RS256'
+        claims, headers=token_headers, key=rsa_private_key, algorithm='RS256'
     )
 
 
 @pytest.fixture(scope='session')
-def encoded_jwt_expired(claims, token_headers, private_key):
+def encoded_jwt_expired(claims, token_headers, rsa_private_key):
     claims_expired = claims.copy()
     # Move issued and expiration times into the past.
     claims_expired['iat'] -= 100000
@@ -177,10 +127,9 @@
     return jwt.encode(
         claims_expired,
         headers=token_headers,
-        key=private_key,
+        key=rsa_private_key,
         algorithm='RS256',
     )
->>>>>>> 62b4e254
 
 
 @pytest.fixture(scope='session')
