--- conflicted
+++ resolved
@@ -76,10 +76,10 @@
         },
         "certifi": {
             "hashes": [
-                "sha256:59b7658e26ca9c7339e00f8f4636cdfe59d34fa37b9b04f6f9e9926b3cece1a5",
-                "sha256:b26104d6835d1f5e49452a26eb2ff87fe7090b89dfcaee5ea2212697e1e1d7ae"
-            ],
-            "version": "==2019.3.9"
+                "sha256:046832c04d4e752f37383b628bc601a7ea7211496b4638f6514d0e5b9acc4939",
+                "sha256:945e3ba63a0b9f577b1395204e13c3a231f9bc0223888be653286534e5873695"
+            ],
+            "version": "==2019.6.16"
         },
         "cffi": {
             "hashes": [
@@ -160,16 +160,6 @@
             "hashes": [
                 "sha256:ad7c6d841e64296b962296c2c2dabc6543752985727af86a975072dea984b6f3",
                 "sha256:e7d32475d1de5facaa55e3958bc4ec66d3762076b074296aa50ef8fdc5b9df61"
-<<<<<<< HEAD
-=======
-            ],
-            "version": "==1.0.3"
-        },
-        "funcsigs": {
-            "hashes": [
-                "sha256:330cc27ccbf7f1e992e69fef78261dc7c6569012cf397db8d3de0234e6c937ca",
-                "sha256:a7bb0f2cf3a3fd1ab2732cb49eba4252c2af4240442415b4abce3b87022a8f50"
->>>>>>> c8d8a16a
             ],
             "version": "==1.0.3"
         },
@@ -293,10 +283,10 @@
         },
         "oslo.config": {
             "hashes": [
-                "sha256:70fb3ad10f0efe6ff0c9c1c8c186ac8253c16faddd1f85cf80dca262a65ac896",
-                "sha256:c9e1b3518c35925da4fef95a25bd1d42d1ec415f81d3668b384cf10e82ee6c36"
-            ],
-            "version": "==6.9.0"
+                "sha256:4291e9c82e0a2ca3d0c60a933ec5b5098786be4ab5a6880cdd4a54534cd1aec7",
+                "sha256:98427e4a4c1d0530ed2954c3efe610fa8de377f4dfeabe7eb951d02508797408"
+            ],
+            "version": "==6.10.0"
         },
         "oslo.i18n": {
             "hashes": [
@@ -321,10 +311,10 @@
         },
         "pbr": {
             "hashes": [
-                "sha256:0ce920b865091450bbcd452b35cf6d6eb8a6d9ce13ad2210d6e77557f85cf32b",
-                "sha256:93d2dc6ee0c9af4dbc70bc1251d0e545a9910ca8863774761f92716dece400b6"
-            ],
-            "version": "==5.2.1"
+                "sha256:9181e2a34d80f07a359ff1d0504fad3a47e00e1cf2c475b0aa7dcb030af54c40",
+                "sha256:94bdc84da376b3dd5061aa0c3b6faffe943ee2e56fa4ff9bd63e1643932f34fc"
+            ],
+            "version": "==5.3.1"
         },
         "prettytable": {
             "hashes": [
@@ -428,9 +418,9 @@
         },
         "wrapt": {
             "hashes": [
-                "sha256:4aea003270831cceb8a90ff27c4031da6ead7ec1886023b80ce0dfe0adf61533"
-            ],
-            "version": "==1.11.1"
+                "sha256:565a021fd19419476b9362b05eeaa094178de64f8361e44468f9e9d7843901e1"
+            ],
+            "version": "==1.11.2"
         },
         "xmltodict": {
             "hashes": [
@@ -464,9 +454,9 @@
         },
         "aws-sam-translator": {
             "hashes": [
-                "sha256:db872c43bdfbbae9fc8c9201e6a7aeb9a661cda116a94708ab0577b46a38b962"
-            ],
-            "version": "==1.11.0"
+                "sha256:4f6c4a0b8f416c9336be8465f7e252560738308cfb2fa840d5e77257b5608945"
+            ],
+            "version": "==1.12.0"
         },
         "aws-xray-sdk": {
             "hashes": [
@@ -484,17 +474,17 @@
         },
         "boto3": {
             "hashes": [
-                "sha256:794a9a4b6a9e40c1ac57a377de609872d28d62afe4295c48cdc1b1c92f96ab8e",
-                "sha256:962b078568cc520869ea2842f307864c9abc30ad5ed160e12b2a89debf220161"
-            ],
-            "version": "==1.9.168"
+                "sha256:031fc6b43f7132941d71fa012c404ae10d4ad6191c97580cad7f43619fb5505e",
+                "sha256:b1db8ea71b676c08c07d52a44b0b03007fc922b7618bab8c79f6fd638334bf68"
+            ],
+            "version": "==1.9.179"
         },
         "botocore": {
             "hashes": [
-                "sha256:675f2b66af486dd02f5825601bb0c8378773999f8705c6f75450849ca41fed80",
-                "sha256:c3fc314c0e0aa13aa024d272d991e23d37550050abf96b3c7dea889ed1743723"
-            ],
-            "version": "==1.12.168"
+                "sha256:0bcab3d6ee49f348169fe93744feae09aae1445f1e0cb1109caccbec487fbeb0",
+                "sha256:adbc569149432143a0d6f578c0a16417a24f7a579116d086d5cecbb70d848ddb"
+            ],
+            "version": "==1.12.179"
         },
         "cdis-oauth2client": {
             "hashes": [
@@ -523,10 +513,10 @@
         },
         "certifi": {
             "hashes": [
-                "sha256:59b7658e26ca9c7339e00f8f4636cdfe59d34fa37b9b04f6f9e9926b3cece1a5",
-                "sha256:b26104d6835d1f5e49452a26eb2ff87fe7090b89dfcaee5ea2212697e1e1d7ae"
-            ],
-            "version": "==2019.3.9"
+                "sha256:046832c04d4e752f37383b628bc601a7ea7211496b4638f6514d0e5b9acc4939",
+                "sha256:945e3ba63a0b9f577b1395204e13c3a231f9bc0223888be653286534e5873695"
+            ],
+            "version": "==2019.6.16"
         },
         "cffi": {
             "hashes": [
@@ -563,10 +553,10 @@
         },
         "cfn-lint": {
             "hashes": [
-                "sha256:16500272b5e2a3e9eb94e6b42c0a652b1a084fa96f8c5efb07ff4adde3b448ec",
-                "sha256:ce4bf8c0e6d5b8ad3f1b4cd8261e1eca795d61fb3723e3dce85c78eff95ab120"
-            ],
-            "version": "==0.21.5"
+                "sha256:bd6b2548913deb0bcd7eb72b9d27dcf8fe18b21dbc8cd889645411c3958eb261",
+                "sha256:e838f57549876367022027a543772e4299656d65bde6d751e470a594ca9ae431"
+            ],
+            "version": "==0.22.0"
         },
         "chardet": {
             "hashes": [
@@ -590,33 +580,6 @@
             "index": "pypi",
             "version": "==1.3.11"
         },
-<<<<<<< HEAD
-=======
-        "configparser": {
-            "hashes": [
-                "sha256:8be81d89d6e7b4c0d4e44bcc525845f6da25821de80cb5e06e7e0238a2899e32",
-                "sha256:da60d0014fd8c55eb48c1c5354352e363e2d30bbf7057e5e171a468390184c75"
-            ],
-            "markers": "python_version < '3'",
-            "version": "==3.7.4"
-        },
-        "contextlib2": {
-            "hashes": [
-                "sha256:509f9419ee91cdd00ba34443217d5ca51f5a364a404e1dce9e8979cea969ca48",
-                "sha256:f5260a6e679d2ff42ec91ec5252f4eeffdcf21053db9113bd0a8e4d953769c00"
-            ],
-            "markers": "python_version < '3'",
-            "version": "==0.5.5"
-        },
-        "cookies": {
-            "hashes": [
-                "sha256:15bee753002dff684987b8df8c235288eb8d45f8191ae056254812dfd42c81d3",
-                "sha256:d6b698788cae4cfa4e62ef8643a9ca332b79bd96cb314294b864ae8d7eb3ee8e"
-            ],
-            "markers": "python_version < '3.4'",
-            "version": "==2.2.1"
-        },
->>>>>>> c8d8a16a
         "coverage": {
             "hashes": [
                 "sha256:3684fabf6b87a369017756b551cef29e505cb155ddb892a7a29277b978da88b9",
@@ -676,10 +639,10 @@
         },
         "docker": {
             "hashes": [
-                "sha256:3db499d4d25847fed86acf8e100c989f7bc0f75a6fff6c52855726ada1d124f6",
-                "sha256:f61c37d721b489b7d55ef631b241be2d6a5884c3ffe63dc8f7dd9a3c3cd60489"
-            ],
-            "version": "==4.0.1"
+                "sha256:acf51b5e3e0d056925c3b780067a6f753c915fffaa46c5f2d79eb0fc1cbe6a01",
+                "sha256:cc5b2e94af6a2b1e1ed9d7dcbdc77eff56c36081757baf9ada6e878ea0213164"
+            ],
+            "version": "==4.0.2"
         },
         "docutils": {
             "hashes": [
@@ -700,16 +663,6 @@
             "hashes": [
                 "sha256:ad7c6d841e64296b962296c2c2dabc6543752985727af86a975072dea984b6f3",
                 "sha256:e7d32475d1de5facaa55e3958bc4ec66d3762076b074296aa50ef8fdc5b9df61"
-<<<<<<< HEAD
-=======
-            ],
-            "version": "==1.0.3"
-        },
-        "funcsigs": {
-            "hashes": [
-                "sha256:330cc27ccbf7f1e992e69fef78261dc7c6569012cf397db8d3de0234e6c937ca",
-                "sha256:a7bb0f2cf3a3fd1ab2732cb49eba4252c2af4240442415b4abce3b87022a8f50"
->>>>>>> c8d8a16a
             ],
             "version": "==1.0.3"
         },
@@ -727,22 +680,12 @@
             "version": "==2.8"
         },
         "importlib-metadata": {
-<<<<<<< HEAD
-=======
             "hashes": [
                 "sha256:6dfd58dfe281e8d240937776065dd3624ad5469c835248219bd16cf2e12dbeb7",
                 "sha256:cb6ee23b46173539939964df59d3d72c3e0c1b5d54b84f1d8a7e912fe43612db"
             ],
             "version": "==0.18"
         },
-        "ipaddress": {
->>>>>>> c8d8a16a
-            "hashes": [
-                "sha256:6dfd58dfe281e8d240937776065dd3624ad5469c835248219bd16cf2e12dbeb7",
-                "sha256:cb6ee23b46173539939964df59d3d72c3e0c1b5d54b84f1d8a7e912fe43612db"
-            ],
-            "version": "==0.18"
-        },
         "itsdangerous": {
             "hashes": [
                 "sha256:321b033d07f2a4136d3ec762eac9f16a10ccd60f53c0c91af90217ace7ba1f19",
@@ -793,10 +736,10 @@
         },
         "jsonschema": {
             "hashes": [
-                "sha256:000e68abd33c972a5248544925a0cae7d1125f9bf6c58280d37546b946769a08",
-                "sha256:6ff5f3180870836cae40f06fa10419f557208175f13ad7bc26caa77beb1f6e02"
-            ],
-            "version": "==2.6.0"
+                "sha256:0c0a81564f181de3212efa2d17de1910f8732fa1b71c42266d983cd74304e20d",
+                "sha256:a5f6559964a3851f59040d3b961de5e68e70971afb88ba519d27e6a039efff1a"
+            ],
+            "version": "==3.0.1"
         },
         "markupsafe": {
             "hashes": [
@@ -841,11 +784,11 @@
         },
         "more-itertools": {
             "hashes": [
-                "sha256:2112d2ca570bb7c3e53ea1a35cd5df42bb0fd10c45f0fb97178679c3c03d64c7",
-                "sha256:c3e4748ba1aad8dba30a4886b0b1a2004f9a863837b8654e7059eebf727afa5a"
+                "sha256:3ad685ff8512bf6dc5a8b82ebf73543999b657eded8c11803d9ba6b648986f4d",
+                "sha256:8bb43d1f51ecef60d81854af61a3a880555a14643691cc4b64a6ee269c78f09a"
             ],
             "markers": "python_version > '2.7'",
-            "version": "==7.0.0"
+            "version": "==7.1.0"
         },
         "moto": {
             "hashes": [
@@ -856,28 +799,18 @@
             "version": "==1.3.8"
         },
         "packaging": {
-<<<<<<< HEAD
-=======
             "hashes": [
                 "sha256:0c98a5d0be38ed775798ece1b9727178c4469d9c3b4ada66e8e6b7849f8732af",
                 "sha256:9e1cbf8c12b1f1ce0bb5344b8d7ecf66a6f8a6e91bcb0c84593ed6d3ab5c4ab3"
             ],
             "version": "==19.0"
         },
-        "pathlib2": {
->>>>>>> c8d8a16a
-            "hashes": [
-                "sha256:0c98a5d0be38ed775798ece1b9727178c4469d9c3b4ada66e8e6b7849f8732af",
-                "sha256:9e1cbf8c12b1f1ce0bb5344b8d7ecf66a6f8a6e91bcb0c84593ed6d3ab5c4ab3"
-            ],
-            "version": "==19.0"
-        },
         "pbr": {
             "hashes": [
-                "sha256:0ce920b865091450bbcd452b35cf6d6eb8a6d9ce13ad2210d6e77557f85cf32b",
-                "sha256:93d2dc6ee0c9af4dbc70bc1251d0e545a9910ca8863774761f92716dece400b6"
-            ],
-            "version": "==5.2.1"
+                "sha256:9181e2a34d80f07a359ff1d0504fad3a47e00e1cf2c475b0aa7dcb030af54c40",
+                "sha256:94bdc84da376b3dd5061aa0c3b6faffe943ee2e56fa4ff9bd63e1643932f34fc"
+            ],
+            "version": "==5.3.1"
         },
         "pluggy": {
             "hashes": [
@@ -919,6 +852,12 @@
                 "sha256:9b6323ef4ab914af344ba97510e966d64ba91055d6b9afa6b30799340e89cc03"
             ],
             "version": "==2.4.0"
+        },
+        "pyrsistent": {
+            "hashes": [
+                "sha256:16692ee739d42cf5e39cef8d27649a8c1fdb7aa99887098f1460057c5eb75c3a"
+            ],
+            "version": "==0.15.2"
         },
         "pytest": {
             "hashes": [
@@ -1006,25 +945,6 @@
             "hashes": [
                 "sha256:6efc926738a3cd576c2a79725fed9afde92378aa5c6a957e3af010cb019fac9d",
                 "sha256:b780f2411b824cb541dbcd2c713d0cb61c7d1bcadae204cdddda2b35cef493ba"
-<<<<<<< HEAD
-=======
-            ],
-            "version": "==0.2.1"
-        },
-        "scandir": {
-            "hashes": [
-                "sha256:2586c94e907d99617887daed6c1d102b5ca28f1085f90446554abf1faf73123e",
-                "sha256:2ae41f43797ca0c11591c0c35f2f5875fa99f8797cb1a1fd440497ec0ae4b022",
-                "sha256:2b8e3888b11abb2217a32af0766bc06b65cc4a928d8727828ee68af5a967fa6f",
-                "sha256:2c712840c2e2ee8dfaf36034080108d30060d759c7b73a01a52251cc8989f11f",
-                "sha256:4d4631f6062e658e9007ab3149a9b914f3548cb38bfb021c64f39a025ce578ae",
-                "sha256:67f15b6f83e6507fdc6fca22fedf6ef8b334b399ca27c6b568cbfaa82a364173",
-                "sha256:7d2d7a06a252764061a020407b997dd036f7bd6a175a5ba2b345f0a357f0b3f4",
-                "sha256:8c5922863e44ffc00c5c693190648daa6d15e7c1207ed02d6f46a8dcc2869d32",
-                "sha256:92c85ac42f41ffdc35b6da57ed991575bdbe69db895507af88b9f499b701c188",
-                "sha256:b24086f2375c4a094a6b51e78b4cf7ca16c721dcee2eddd7aa6494b42d6d519d",
-                "sha256:cb925555f43060a1745d0a321cca94bcea927c50114b623d73179189a4e100ac"
->>>>>>> c8d8a16a
             ],
             "version": "==0.2.1"
         },
@@ -1039,7 +959,6 @@
             "hashes": [
                 "sha256:b246607a25ac80bedac05c6f282e3cdaf3afb65420fd024ac94435cabe6e18d1",
                 "sha256:dbe59173209418ae49d485b87d1681aefa36252ee85884c31346debd19463232"
-<<<<<<< HEAD
             ],
             "version": "==1.25.3"
         },
@@ -1048,16 +967,6 @@
                 "sha256:3df37372226d6e63e1b1e1eda15c594bca98a22d33a23832a90998faa96bc65e",
                 "sha256:f4ebe71925af7b40a864553f761ed559b43544f8f71746c2d756c7fe788ade7c"
             ],
-=======
-            ],
-            "version": "==1.25.3"
-        },
-        "wcwidth": {
-            "hashes": [
-                "sha256:3df37372226d6e63e1b1e1eda15c594bca98a22d33a23832a90998faa96bc65e",
-                "sha256:f4ebe71925af7b40a864553f761ed559b43544f8f71746c2d756c7fe788ade7c"
-            ],
->>>>>>> c8d8a16a
             "version": "==0.1.7"
         },
         "websocket-client": {
@@ -1076,9 +985,9 @@
         },
         "wrapt": {
             "hashes": [
-                "sha256:4aea003270831cceb8a90ff27c4031da6ead7ec1886023b80ce0dfe0adf61533"
-            ],
-            "version": "==1.11.1"
+                "sha256:565a021fd19419476b9362b05eeaa094178de64f8361e44468f9e9d7843901e1"
+            ],
+            "version": "==1.11.2"
         },
         "xmltodict": {
             "hashes": [
